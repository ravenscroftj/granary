--- conflicted
+++ resolved
@@ -27,25 +27,11 @@
 
   def template_vars(self):
     return {'domain': activitystreams.SOURCE.DOMAIN}
-<<<<<<< HEAD
-=======
-
-
-class CallbackHandler(site_module.CallbackHandler):
-  def finish(self, auth_entity, state=None):
-    params = ('access_token', 'token_key', 'token_secret')
-    self.redirect('/?%s' % urllib.urlencode(
-        {k: getattr(auth_entity, k, '') for k in params}))
->>>>>>> facedda8
 
 
 application = webapp2.WSGIApplication([
     ('/', FrontPageHandler),
     ('/start_auth', site_module.StartHandler.to('/oauth_callback')),
-<<<<<<< HEAD
-    ('/oauth_callback', site_module.CallbackHandler.to('/')),
-=======
     ('/oauth_callback', CallbackHandler.to('/')),
->>>>>>> facedda8
     ] + handlers.HOST_META_ROUTES,
   debug=appengine_config.DEBUG)